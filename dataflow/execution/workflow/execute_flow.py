import os
import time
from typing import Any, Dict, List, Tuple

from dataflow.config.config import Config as InstantiationConfig
from dataflow.env.env_manager import WindowsAppEnv
from dataflow.execution.agent.execute_agent import ExecuteAgent
from dataflow.execution.agent.execute_eval_agent import ExecuteEvalAgent
from ufo import utils
from ufo.agents.processors.app_agent_processor import AppAgentProcessor
from ufo.automator.app_apis.basic import WinCOMReceiverBasic
from ufo.config.config import Config as UFOConfig
from ufo.module.basic import BaseSession, Context, ContextNames
from ufo.automator.ui_control.screenshot import PhotographerDecorator

_configs = InstantiationConfig.get_instance().config_data
_ufo_configs = UFOConfig.get_instance().config_data
if _ufo_configs is not None:
    BACKEND = _ufo_configs["CONTROL_BACKEND"]


class ExecuteFlow(AppAgentProcessor):
    """
    ExecuteFlow class for executing the task and saving the result.
    """

    _app_execute_agent_dict: Dict[str, ExecuteAgent] = {}
    _app_eval_agent_dict: Dict[str, ExecuteEvalAgent] = {}

    def __init__(
        self, task_file_name: str, context: Context, environment: WindowsAppEnv
    ) -> None:
        """
        Initialize the execute flow for a task.
        :param task_file_name: Name of the task file being processed.
        :param context: Context object for the current session.
        :param environment: Environment object for the application being processed.
        """

        super().__init__(agent=ExecuteAgent, context=context)

        self.execution_time = None
        self.eval_time = None
        self._app_env = environment
        self._task_file_name = task_file_name
        self._app_name = self._app_env.app_name

        log_path = _configs["EXECUTE_LOG_PATH"].format(task=task_file_name)
        self._initialize_logs(log_path)

        self.application_window = self._app_env.find_matching_window(task_file_name)
        self.app_agent = self._get_or_create_execute_agent()
        self.eval_agent = self._get_or_create_evaluation_agent()

        self._matched_control = None  # Matched control for the current step.

    def _get_or_create_execute_agent(self) -> ExecuteAgent:
        """
        Retrieve or create a execute agent for the given application.
        :return: ExecuteAgent instance for the specified application.
        """

        if self._app_name not in ExecuteFlow._app_execute_agent_dict:
            ExecuteFlow._app_execute_agent_dict[self._app_name] = ExecuteAgent(
                "execute",
                self._app_name,
                self._app_env.app_root_name,
            )
        return ExecuteFlow._app_execute_agent_dict[self._app_name]

    def _get_or_create_evaluation_agent(self) -> ExecuteEvalAgent:
        """
        Retrieve or create an evaluation agent for the given application.
        :return: ExecuteEvalAgent instance for the specified application.
        """

        if self._app_name not in ExecuteFlow._app_eval_agent_dict:
            ExecuteFlow._app_eval_agent_dict[self._app_name] = ExecuteEvalAgent(
                "evaluation",
                self._app_env.app_root_name,
                is_visual=True,
                main_prompt=_ufo_configs["EVALUATION_PROMPT"],
                example_prompt="",
                api_prompt=_ufo_configs["API_PROMPT"],
            )
        return ExecuteFlow._app_eval_agent_dict[self._app_name]

    def _initialize_logs(self, log_path: str) -> None:
        """
        Initialize logging for execute messages and responses.
        :param log_path: Path to save the logs.
        """

        os.makedirs(log_path, exist_ok=True)
        self._execute_message_logger = BaseSession.initialize_logger(
            log_path, "execute_log.json", "w", _configs
        )
        self.context.set(ContextNames.LOG_PATH, log_path)
        self.context.set(ContextNames.LOGGER, self._execute_message_logger)

    def execute(
        self, request: str, instantiated_plan: List[Dict[str, Any]]
    ) -> Tuple[List[Dict[str, Any]], Dict[str, str]]:
        """
        Execute the execute flow: Execute the task and save the result.
        :param request: Original request to be executed.
        :param instantiated_plan: Instantiated plan containing steps to execute.
        :return: Tuple containing task quality flag, comment, and task type.
        """

        start_time = time.time()
        try:
            executed_plan = self.execute_plan(instantiated_plan)
        except Exception as error:
            raise RuntimeError(f"Execution failed. {error}")
        finally:
            self.execution_time = round(time.time() - start_time, 3)

        start_time = time.time()
        try:
            result, _ = self.eval_agent.evaluate(
                request=request, log_path=self.log_path
            )
            utils.print_with_color(f"Result: {result}", "green")
        except Exception as error:
            raise RuntimeError(f"Evaluation failed. {error}")
        finally:
            self.eval_time = round(time.time() - start_time, 3)

        return executed_plan, result

    def execute_plan(
        self, instantiated_plan: List[Dict[str, Any]]
    ) -> List[Dict[str, Any]]:
        """
        Get the executed result from the execute agent.
        :param instantiated_plan: Plan containing steps to execute.
        :return: List of executed steps.
        """

        # Initialize the step counter and capture the initial screenshot.
        self.session_step = 0
        try:
            time.sleep(1)
            # Initialize the API receiver
            self.app_agent.Puppeteer.receiver_manager.create_api_receiver(
                self.app_agent._app_root_name, self.app_agent._process_name
            )
            # Initialize the control receiver
            current_receiver = self.app_agent.Puppeteer.receiver_manager.receiver_list[
                -1
            ]

            if current_receiver is not None:
                self.application_window = self._app_env.find_matching_window(
                    self._task_file_name
                )
                current_receiver.com_object = (
                    current_receiver.get_object_from_process_name()
                )

            self.init_and_final_capture_screenshot()
        except Exception as error:
            raise RuntimeError(f"Execution initialization failed. {error}")

        # Initialize the success flag for each step.
        for index, step_plan in enumerate(instantiated_plan):
            instantiated_plan[index]["Success"] = None
            instantiated_plan[index]["MatchedControlText"] = None

        for index, step_plan in enumerate(instantiated_plan):
            try:
                self.session_step += 1

                # Check if the maximum steps have been exceeded.
                if self.session_step > _configs["MAX_STEPS"]:
                    raise RuntimeError("Maximum steps exceeded.")

                self._parse_step_plan(step_plan)

                try:
                    self.process()
                    instantiated_plan[index]["Success"] = True
                    instantiated_plan[index]["ControlLabel"] = self._control_label
                    instantiated_plan[index][
                        "MatchedControlText"
                    ] = self._matched_control
                except Exception as ControllerNotFoundError:
                    instantiated_plan[index]["Success"] = False
                    raise ControllerNotFoundError

            except Exception as error:
                err_info = RuntimeError(
                    f"Step {self.session_step} execution failed. {error}"
                )
                raise err_info
        # capture the final screenshot
        self.session_step += 1
        time.sleep(1)
        self.init_and_final_capture_screenshot()
        # save the final state of the app

        win_com_receiver = None
        for receiver in reversed(
            self.app_agent.Puppeteer.receiver_manager.receiver_list
        ):
            if isinstance(receiver, WinCOMReceiverBasic):
                if receiver.client is not None:
                    win_com_receiver = receiver
                    break

        if win_com_receiver is not None:
            win_com_receiver.save()
            time.sleep(1)
            win_com_receiver.client.Quit()

        print("Execution complete.")

        return instantiated_plan

    def process(self) -> None:
        """
        Process the current step.
        """

        step_start_time = time.time()
        self.print_step_info()
        self.capture_screenshot()
        self.execute_action()
        self.time_cost = round(time.time() - step_start_time, 3)
        self.log_save()

    def print_step_info(self) -> None:
        """
        Print the step information.
        """

        utils.print_with_color(
            "Step {step}: {subtask}".format(
                step=self.session_step,
                subtask=self.subtask,
            ),
            "magenta",
        )

    def log_save(self) -> None:
        """
        Log the constructed prompt message for the PrefillAgent.
        """

        step_memory = {
            "Step": self.session_step,
            "Subtask": self.subtask,
            "ControlLabel": self._control_label,
            "ControlText": self.control_text,
            "Action": self.action,
            "ActionType": self.app_agent.Puppeteer.get_command_types(self._operation),
            "Results": self._results,
            "Application": self.app_agent._app_root_name,
            "TimeCost": self.time_cost,
        }
        self._memory_data.add_values_from_dict(step_memory)
        self.log(self._memory_data.to_dict())

    def _parse_step_plan(self, step_plan: Dict[str, Any]) -> None:
        """
        Parse the response.
        :param step_plan: The step plan.
        """

        self._matched_control = None
        self.subtask = step_plan.get("Subtask", "")
        self.control_text = step_plan.get("ControlText", "")
        self._operation = step_plan.get("Function", "")
        self.question_list = step_plan.get("Questions", [])
        self._args = utils.revise_line_breaks(step_plan.get("Args", ""))

        # Compose the function call and the arguments string.
        self.action = self.app_agent.Puppeteer.get_command_string(
            self._operation, self._args
        )

        self.status = step_plan.get("Status", "")

    def init_and_final_capture_screenshot(self) -> None:
        """
        Capture the screenshot.
        """

        # Define the paths for the screenshots saved.
        screenshot_save_path = self.log_path + f"action_step{self.session_step}.png"

        self._memory_data.add_values_from_dict(
            {
                "CleanScreenshot": screenshot_save_path,
            }
        )

        self.photographer.capture_app_window_screenshot(
            self.application_window, save_path=screenshot_save_path
        )
        # Capture the control screenshot.
        control_selected = self._app_env.app_window
        self.capture_control_screenshot(control_selected)

    def execute_action(self) -> None:
        """
        Execute the action.
        """

        control_selected = None
        # Find the matching window and control.
        self.application_window = self._app_env.find_matching_window(
            self._task_file_name
        )
        if self.control_text == "":
            control_selected = self.application_window
        else:
            self._control_label, control_selected = (
                self._app_env.find_matching_controller(
                    self.filtered_annotation_dict, self.control_text
                )
<<<<<<< HEAD
            if control_selected:
                self._matched_control = control_selected.window_text()
=======
            )
            self._matched_control = control_selected.window_text()
>>>>>>> 7da39f0e

        if not control_selected:
            # If the control is not found, raise an error.
            raise RuntimeError(f"Control with text '{self.control_text}' not found.")

        try:
            # Get the selected control item from the annotation dictionary and LLM response.
            # The LLM response is a number index corresponding to the key in the annotation dictionary.
            if control_selected:

                if _ufo_configs.get("SHOW_VISUAL_OUTLINE_ON_SCREEN", True):
                    control_selected.draw_outline(colour="red", thickness=3)
                    time.sleep(_ufo_configs.get("RECTANGLE_TIME", 0))

                control_coordinates = PhotographerDecorator.coordinate_adjusted(
                    self.application_window.rectangle(), control_selected.rectangle()
                )

                self._control_log = {
                    "control_class": control_selected.element_info.class_name,
                    "control_type": control_selected.element_info.control_type,
                    "control_automation_id": control_selected.element_info.automation_id,
                    "control_friendly_class_name": control_selected.friendly_class_name(),
                    "control_coordinates": {
                        "left": control_coordinates[0],
                        "top": control_coordinates[1],
                        "right": control_coordinates[2],
                        "bottom": control_coordinates[3],
                    },
                }

                self.app_agent.Puppeteer.receiver_manager.create_ui_control_receiver(
                    control_selected, self.application_window
                )

                # Save the screenshot of the tagged selected control.
                self.capture_control_screenshot(control_selected)

                self._results = self.app_agent.Puppeteer.execute_command(
                    self._operation, self._args
                )
                self.control_reannotate = None
                if not utils.is_json_serializable(self._results):
                    self._results = ""

                    return

        except Exception:
            self.general_error_handler()

    def general_error_handler(self) -> None:
        """
        Handle general errors.
        """

        pass<|MERGE_RESOLUTION|>--- conflicted
+++ resolved
@@ -316,17 +316,11 @@
         if self.control_text == "":
             control_selected = self.application_window
         else:
-            self._control_label, control_selected = (
-                self._app_env.find_matching_controller(
-                    self.filtered_annotation_dict, self.control_text
-                )
-<<<<<<< HEAD
+            self._control_label, control_selected = self._app_env.find_matching_controller(
+                self.filtered_annotation_dict, self.control_text
+                )
             if control_selected:
                 self._matched_control = control_selected.window_text()
-=======
-            )
-            self._matched_control = control_selected.window_text()
->>>>>>> 7da39f0e
 
         if not control_selected:
             # If the control is not found, raise an error.
